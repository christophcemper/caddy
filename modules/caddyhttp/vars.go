--- conflicted
+++ resolved
@@ -371,7 +371,12 @@
 
 // Update GetVar to use read lock
 func GetVar(ctx context.Context, key string) any {
-<<<<<<< HEAD
+	varMap, unlock, ok := getVarsAndReadLock(ctx)
+	if !ok {
+		fmt.Printf("GetVar: no vars map in context\n")
+		return nil
+	}
+	defer unlock()
 
 	defer func() {
 		if r := recover(); r != nil {
@@ -380,16 +385,6 @@
 			caddy.DumpContext(ctx)
 		}
 	}()
-
-	varMap, ok := ctx.Value(VarsCtxKey).(map[string]any)
-=======
-	vars, unlock, ok := getVarsAndReadLock(ctx)
->>>>>>> 92c29226
-	if !ok {
-		fmt.Printf("GetVar: no vars map in context\n")
-		return nil
-	}
-<<<<<<< HEAD
 
 	// temporary panic simulation
 	if key == "client_ip" {
@@ -418,10 +413,6 @@
 	}
 
 	return varMap[key]
-=======
-	defer unlock()
-	return vars[key]
->>>>>>> 92c29226
 }
 
 // Update SetVar to use write lock
@@ -436,13 +427,10 @@
 	if value == nil {
 		if _, ok := vars[key]; ok {
 			delete(vars, key)
+			unlock()
 			return
 		}
 	}
-<<<<<<< HEAD
-
-	varMap[key] = value
-=======
 	vars[key] = value
 
 	unlock()
@@ -498,7 +486,7 @@
 
 	// attach the vars map to the context protected by a write lock
 	return req.WithContext(ContextWithVars(ctx, vars))
->>>>>>> 92c29226
+
 }
 
 // Interface guards
